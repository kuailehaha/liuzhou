#include <torch/extension.h>

#include <cmath>
#include <limits>
#include <tuple>
#include <vector>

namespace {

constexpr int kDirections[4][2] = {{-1, 0}, {1, 0}, {0, -1}, {0, 1}};

std::tuple<torch::Tensor, torch::Tensor> project_policy_logits_fast(
    const torch::Tensor& log_p1,
    const torch::Tensor& log_p2,
    const torch::Tensor& log_pmc,
    const torch::Tensor& legal_mask,
    int64_t placement_dim,
    int64_t movement_dim,
    int64_t selection_dim,
    int64_t auxiliary_dim) {
    TORCH_CHECK(log_p1.dim() == 2, "log_p1 must be 2D (B, placement_dim)");
    TORCH_CHECK(log_p2.dim() == 2, "log_p2 must be 2D (B, placement_dim)");
    TORCH_CHECK(log_pmc.dim() == 2, "log_pmc must be 2D (B, placement_dim)");
    TORCH_CHECK(
        log_p1.sizes() == log_p2.sizes() && log_p1.sizes() == log_pmc.sizes(),
        "All policy heads must share the same shape.");

    TORCH_CHECK(
        log_p1.options().device() == log_p2.options().device() &&
        log_p1.options().device() == log_pmc.options().device(),
        "All policy heads must be on the same device.");

    TORCH_CHECK(
        log_p1.scalar_type() == log_p2.scalar_type() &&
        log_p1.scalar_type() == log_pmc.scalar_type(),
        "All policy heads must share the same dtype.");

    TORCH_CHECK(legal_mask.dim() == 2, "legal_mask must be 2D (B, total_dim)");
    TORCH_CHECK(
        legal_mask.scalar_type() == torch::kBool,
        "legal_mask must be of dtype bool.");

    const int64_t batch_size = log_p1.size(0);
    const int64_t head_dim = log_p1.size(1);
    TORCH_CHECK(
        head_dim == placement_dim,
        "Policy head dimension mismatch: expected ",
        placement_dim,
        ", got ",
        head_dim,
        ".");

    const int64_t total_dim = placement_dim + movement_dim + selection_dim + auxiliary_dim;
    TORCH_CHECK(
        legal_mask.size(0) == batch_size && legal_mask.size(1) == total_dim,
        "legal_mask expected shape (",
        batch_size,
        ", ",
        total_dim,
        "), got (",
        legal_mask.size(0),
        ", ",
        legal_mask.size(1),
        ").");

    const double root = std::sqrt(static_cast<double>(placement_dim));
    const int64_t board_size = static_cast<int64_t>(std::llround(root));
    TORCH_CHECK(
        board_size * board_size == placement_dim,
        "placement_dim must be a perfect square representing the board area.");

    constexpr int kDirs = 4;
    TORCH_CHECK(
        movement_dim == placement_dim * kDirs,
        "movement_dim mismatch: expected ",
        placement_dim * kDirs,
        ", got ",
        movement_dim,
        ".");

    const auto options = log_p1.options();

    auto combined = torch::empty({batch_size, total_dim}, options);
    combined.narrow(1, 0, placement_dim).copy_(log_p1);

    // Precompute movement logits by gathering destination scores.
    auto device = log_p1.device();
    auto index_options = torch::TensorOptions().dtype(torch::kLong).device(device);

    auto indices = torch::arange(placement_dim, index_options);
    // auto rows = indices.div(board_size);
    auto rows = torch::floor_divide(indices, board_size); 
    auto cols = indices.remainder(board_size);

    std::vector<torch::Tensor> movement_chunks;
    movement_chunks.reserve(kDirs);

    const auto neginf = -std::numeric_limits<double>::infinity();

    for (int dir = 0; dir < kDirs; ++dir) {
        const int dr = kDirections[dir][0];
        const int dc = kDirections[dir][1];

        auto dest_rows = rows + dr;
        auto dest_cols = cols + dc;

        auto valid_rows = dest_rows.ge(0) & dest_rows.lt(board_size);
        auto valid_cols = dest_cols.ge(0) & dest_cols.lt(board_size);
        auto valid = valid_rows & valid_cols;

        auto dest_indices = dest_rows * board_size + dest_cols;
        // dest_indices = dest_indices.clamp(0, placement_dim - 1);
        dest_indices = dest_indices.clamp(0, placement_dim - 1);


        auto gathered = log_p1.index_select(1, dest_indices);
        auto movement_dir = log_p2 + gathered;

        auto invalid_mask = valid.logical_not().unsqueeze(0).expand_as(movement_dir);
        movement_dir.masked_fill_(invalid_mask, neginf);
        movement_chunks.push_back(movement_dir);
    }

    auto movement_concat = torch::stack(movement_chunks, 2).reshape({batch_size, movement_dim});
    combined.narrow(1, placement_dim, movement_dim).copy_(movement_concat);
    combined.narrow(1, placement_dim + movement_dim, selection_dim).copy_(log_pmc);

    if (auxiliary_dim > 0) {
        combined.narrow(1, placement_dim + movement_dim + selection_dim, auxiliary_dim).zero_();
    }

    auto masked_logits = combined.masked_fill(legal_mask.logical_not(), neginf);
    auto probs = torch::zeros_like(combined);

    using torch::indexing::Slice;

<<<<<<< HEAD
    for (int64_t b = 0; b < batch_size; ++b) {
        auto legal_row = legal_mask[b];
        const int64_t legal_count = legal_row.sum().item<int64_t>();
        if (legal_count == 0) {
            masked_logits.index_put_({b, Slice()}, 0);
            continue;
=======
    auto has_legal = legal_mask.any(1);
    if (has_legal.any().item<bool>()) {
        auto legal_indices = has_legal.nonzero().squeeze(1).to(torch::kLong).contiguous();
        auto legal_logits = masked_logits.index_select(0, legal_indices);
        auto legal_has_finite = legal_logits.isfinite().any(1);
        if (!legal_has_finite.all().item<bool>()) {
            auto invalid_positions = legal_has_finite.logical_not().nonzero().squeeze(1).to(torch::kLong).contiguous();
            auto invalid_batch_indices = legal_indices.index_select(0, invalid_positions);
            masked_logits.index_put_({invalid_batch_indices, Slice()}, 0);
            masked_logits.masked_fill_(legal_mask.logical_not(), neginf);
            legal_logits = masked_logits.index_select(0, legal_indices);
>>>>>>> e9f0fbb2
        }
        auto legal_probs = torch::softmax(legal_logits, 1);
        probs.index_put_({legal_indices, Slice()}, legal_probs);
    }
    probs.masked_fill_(legal_mask.logical_not(), 0);

    return {probs, masked_logits};
}

}  // namespace

PYBIND11_MODULE(TORCH_EXTENSION_NAME, m) {
    m.def(
        "project_policy_logits_fast",
        &project_policy_logits_fast,
        "Fused policy projection with masked softmax");
}<|MERGE_RESOLUTION|>--- conflicted
+++ resolved
@@ -134,14 +134,6 @@
 
     using torch::indexing::Slice;
 
-<<<<<<< HEAD
-    for (int64_t b = 0; b < batch_size; ++b) {
-        auto legal_row = legal_mask[b];
-        const int64_t legal_count = legal_row.sum().item<int64_t>();
-        if (legal_count == 0) {
-            masked_logits.index_put_({b, Slice()}, 0);
-            continue;
-=======
     auto has_legal = legal_mask.any(1);
     if (has_legal.any().item<bool>()) {
         auto legal_indices = has_legal.nonzero().squeeze(1).to(torch::kLong).contiguous();
@@ -153,7 +145,6 @@
             masked_logits.index_put_({invalid_batch_indices, Slice()}, 0);
             masked_logits.masked_fill_(legal_mask.logical_not(), neginf);
             legal_logits = masked_logits.index_select(0, legal_indices);
->>>>>>> e9f0fbb2
         }
         auto legal_probs = torch::softmax(legal_logits, 1);
         probs.index_put_({legal_indices, Slice()}, legal_probs);
